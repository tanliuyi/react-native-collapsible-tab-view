import {
  useMemo,
  Children,
  useState,
  useCallback,
  useContext,
  MutableRefObject,
  useEffect,
} from 'react'
import { useWindowDimensions } from 'react-native'
import { ContainerRef, RefComponent } from 'react-native-collapsible-tab-view'
import Animated, {
  cancelAnimation,
  useAnimatedReaction,
  useAnimatedRef,
  useAnimatedScrollHandler,
  useSharedValue,
  withDelay,
  withTiming,
} from 'react-native-reanimated'
import { useDeepCompareMemo } from 'use-deep-compare'

import { Context, TabNameContext } from './Context'
import { IS_IOS, ONE_FRAME_MS, scrollToImpl } from './helpers'
import {
  CollapsibleStyle,
  ContextType,
  TabName,
  TabReactElement,
  TabsWithProps,
  Ref,
} from './types'

export function useContainerRef() {
  return useAnimatedRef<ContainerRef>()
}

export function useAnimatedDynamicRefs(): [
  ContextType['refMap'],
  ContextType['setRef']
] {
  const [map, setMap] = useState<ContextType['refMap']>({})
  const setRef = useCallback(function <T extends RefComponent>(
    key: TabName,
    ref: React.RefObject<T>
  ) {
    setMap((map) => ({ ...map, [key]: ref }))
    return ref
  },
  [])

  return [map, setRef]
}

export function useTabProps<T extends TabName>(
  children: TabReactElement<T>[] | TabReactElement<T>,
  tabType: Function
): [TabsWithProps<T>, T[]] {
  const options = useMemo(() => {
    const tabOptions: TabsWithProps<T> = new Map()
    Children.forEach(children, (element, index) => {
      if (element.type !== tabType)
        throw new Error(
          'Container children must be wrapped in a <Tabs.Tab ... /> component'
        )

      // make sure children is excluded otherwise our props will mutate too much
      const { name, children, ...options } = element.props
      if (tabOptions.has(name))
        throw new Error(`Tab names must be unique, ${name} already exists`)

      tabOptions.set(name, {
        index,
        name,
        ...options,
      })
    })
    return tabOptions
  }, [children, tabType])
  const optionEntries = [...options.entries()]
  const optionKeys = [...options.keys()]

  const memoizedOptions = useDeepCompareMemo(() => options, [optionEntries])

  const memoizedTabNames = useDeepCompareMemo(() => [...options.keys()], [
    optionKeys,
  ])

  return [memoizedOptions, memoizedTabNames]
}

/**
 * Hook exposing some useful variables.
 *
 * ```tsx
 * const { focusedTab, ...rest } = useTabsContext()
 * ```
 */
export function useTabsContext(): ContextType<TabName> {
  const c = useContext(Context)
  if (!c) throw new Error('useTabsContext must be inside a Tabs.Container')
  return c
}

/**
 * Access the parent tab screen from any deep component.
 *
 * ```tsx
 * const tabName = useTabNameContext()
 * ```
 */
export function useTabNameContext(): TabName {
  const c = useContext(TabNameContext)
  if (!c) throw new Error('useTabNameContext must be inside a TabNameContext')
  return c
}

/**
 * Hook to access some key styles that make the whole think work.
 *
 * You can use this to get the progessViewOffset and pass to the refresh control of scroll view.
 */
export function useCollapsibleStyle(): CollapsibleStyle {
  const { headerHeight, tabBarHeight, containerHeight } = useTabsContext()
  const windowWidth = useWindowDimensions().width

  return {
    style: { width: windowWidth },
    contentContainerStyle: {
      minHeight: IS_IOS
        ? containerHeight || 0
        : (containerHeight || 0) + headerHeight,
      paddingTop: IS_IOS ? 0 : headerHeight + tabBarHeight,
    },
    progressViewOffset: headerHeight + tabBarHeight,
  }
}

export function useUpdateScrollViewContentSize({
  setContentHeights,
  name,
}: {
  name: TabName
  setContentHeights: ContextType['setContentHeights']
}) {
  const scrollContentSizeChange = useCallback(
    (_: number, h: number) => {
      setContentHeights((contentHeights) => ({
        ...contentHeights,
        [name]: h,
      }))
    },
    [name, setContentHeights]
  )

  return scrollContentSizeChange
}

/**
 * Allows specifying multiple functions to be called in a sequence with the same parameters
 * Useful because we handle some events and need to pass them forward so that the caller can handle them as well
 * @param fns array of functions to call
 * @returns a function that once called will call all passed functions
 */
export function useChainCallback(...fns: (Function | undefined)[]) {
  const callAll = useCallback(
    (...args: unknown[]) => {
      fns.forEach((fn) => {
        if (typeof fn === 'function') {
          fn(...args)
        }
      })
    },
    [fns]
  )
  return callAll
}

export function useScroller<T extends RefComponent>() {
  const { contentInset } = useTabsContext()

  const scroller = useCallback(
    (
      ref: Ref<T> | undefined,
      x: number,
      y: number,
      animated: boolean,
      _debugKey: string
    ) => {
      'worklet'
      if (!ref) return
      console.log(`${_debugKey}, y: ${y}, y adjusted: ${y - contentInset}`)
      scrollToImpl(ref, x, y - contentInset, animated)
    },
    [contentInset]
  )

  return scroller
}

export const useScrollHandlerY = (name: TabName) => {
  const {
    accDiffClamp,
    focusedTab,
    snapThreshold,
    revealHeaderOnScroll,
    refMap,
    tabNames,
    index,
    headerHeight,
    contentInset,
    containerHeight,
    scrollYCurrent,
    scrollY,
    isScrolling,
    oldAccScrollY,
    accScrollY,
    offset,
    headerScrollDistance,
    isSnapping,
    snappingTo,
    contentHeights,
  } = useTabsContext()

  const isDragging = useSharedValue(false)

  /**
   * Helper value to track if user is dragging on iOS, because iOS calls
   * onMomentumEnd only after a vigorous swipe. If the user has finished the
   * drag, but the onMomentumEnd has never triggered, we to need to manually
   * call it to sync the scenes.
   */
  const afterDrag = useSharedValue(0)

  const tabIndex = useMemo(() => tabNames.value.findIndex((n) => n === name), [
    tabNames,
    name,
  ])

  const scrollTo = useScroller()

  const clampMax = useMemo(() => {
    const contentHeight = contentHeights[name] || Number.MAX_VALUE
    return contentHeight - (containerHeight || 0) + contentInset
  }, [contentHeights, name, contentInset, containerHeight])

  const onMomentumEnd = () => {
    'worklet'
    if (isDragging.value) return

    if (typeof snapThreshold === 'number') {
      if (revealHeaderOnScroll) {
        if (accDiffClamp.value > 0) {
          if (
            scrollYCurrent.value >
            headerScrollDistance.value * snapThreshold
          ) {
            if (
              accDiffClamp.value <=
              headerScrollDistance.value * snapThreshold
            ) {
              // snap down
              isSnapping.value = true
              accDiffClamp.value = withTiming(0, undefined, () => {
                isSnapping.value = false
              })
            } else if (accDiffClamp.value < headerScrollDistance.value) {
              // snap up
              isSnapping.value = true
              accDiffClamp.value = withTiming(
                headerScrollDistance.value,
                undefined,
                () => {
                  isSnapping.value = false
                }
              )

              if (scrollYCurrent.value < headerScrollDistance.value) {
                scrollTo(
                  refMap[name],
                  0,
                  headerScrollDistance.value,
                  true,
                  `[${name}] sticky snap up`
                )
              }
            }
          } else {
            isSnapping.value = true
            accDiffClamp.value = withTiming(0, undefined, () => {
              isSnapping.value = false
            })
          }
        }
      } else {
        if (
          scrollYCurrent.value <=
          headerScrollDistance.value * snapThreshold
        ) {
          // snap down
          snappingTo.value = 0
          scrollTo(refMap[name], 0, 0, true, `[${name}] snap down`)
        } else if (scrollYCurrent.value <= headerScrollDistance.value) {
          // snap up
          snappingTo.value = headerScrollDistance.value
          scrollTo(
            refMap[name],
            0,
            headerScrollDistance.value,
            true,
            `[${name}] snap up`
          )
        }
        isSnapping.value = false
      }
    }
  }

  const scrollHandler = useAnimatedScrollHandler(
    {
      onScroll: (event) => {
        if (focusedTab.value === name) {
          let { y } = event.contentOffset

          // normalize the value so it starts at 0
          y = y + contentInset

          // ios workaround, make sure we don't rest on 0 otherwise we can't pull to refresh
          if (IS_IOS && y === 0) {
            scrollTo(refMap[name], 0, 0, false, `[${name}]: ios reset`)
          }

          scrollYCurrent.value = Animated.interpolate(
            y,
            [0, clampMax],
            [0, clampMax],
            Animated.Extrapolate.CLAMP
          )

          scrollY.value[index.value] = scrollYCurrent.value
          oldAccScrollY.value = accScrollY.value
          accScrollY.value = scrollY.value[index.value] + offset.value

          if (!isSnapping.value && revealHeaderOnScroll) {
            const delta = accScrollY.value - oldAccScrollY.value
            const nextValue = accDiffClamp.value + delta
            if (delta > 0) {
              // scrolling down
              accDiffClamp.value = Math.min(
                headerScrollDistance.value,
                nextValue
              )
            } else if (delta < 0) {
              // scrolling up
              accDiffClamp.value = Math.max(0, nextValue)
            }
          }

          isScrolling.value = 1

          // cancel the animation that is setting this back to 0 if we're still scrolling
          cancelAnimation(isScrolling)

          // set it back to 0 after a few frames without active scrolling
          isScrolling.value = withDelay(
            ONE_FRAME_MS * 3,
            withTiming(0, { duration: 0 })
          )
        }
      },
      onBeginDrag: () => {
        // workaround to stop animated scrolls
        scrollTo(
          refMap[name],
          0,
          scrollY.value[tabIndex] + 0.1,
          false,
          `[${name}] stop scroll`
        )

        // ensure the header stops snapping
        cancelAnimation(accDiffClamp)

        isSnapping.value = false
        isDragging.value = true

        if (IS_IOS) cancelAnimation(afterDrag)
      },
      onEndDrag: () => {
        isDragging.value = false

        if (IS_IOS) {
          // we delay this by one frame so that onMomentumBegin may fire on iOS
          afterDrag.value = withDelay(
            ONE_FRAME_MS,
            withTiming(0, { duration: 0 }, (isFinished) => {
              // if the animation is finished, the onMomentumBegin has
              // never started, so we need to manually trigger the onMomentumEnd
              // to make sure we snap
              if (isFinished) {
                onMomentumEnd()
              }
            })
          )
        }
      },
      onMomentumBegin: () => {
        if (IS_IOS) {
          cancelAnimation(afterDrag)
        }
      },
      onMomentumEnd,
    },
    [
      refMap,
      name,
      revealHeaderOnScroll,
      containerHeight,
      contentHeights,
      snapThreshold,
      clampMax,
    ]
  )

  // sync unfocused scenes
  useAnimatedReaction(
    () => {
      return !isSnapping.value && !isScrolling.value && !isDragging.value
    },
    (sync) => {
      if (sync && focusedTab.value !== name) {
        let nextPosition = null
        const focusedScrollY = scrollY.value[index.value]
        const tabScrollY = scrollY.value[tabIndex]
        const areEqual = focusedScrollY === tabScrollY

        if (!areEqual) {
          const currIsOnTop = tabScrollY <= headerScrollDistance.value + 1
          const focusedIsOnTop =
            focusedScrollY <= headerScrollDistance.value + 1

          if (revealHeaderOnScroll) {
            const hasGap = accDiffClamp.value > tabScrollY
            if (hasGap || currIsOnTop) {
              nextPosition = accDiffClamp.value
            }
          } else if (typeof snapThreshold === 'number') {
            if (focusedIsOnTop) {
              nextPosition = snappingTo.value
            } else if (currIsOnTop) {
              nextPosition = headerHeight
            }
          } else if (currIsOnTop || focusedIsOnTop) {
            nextPosition = Math.min(focusedScrollY, headerScrollDistance.value)
          }
        }

        if (nextPosition !== null) {
          scrollY.value[tabIndex] = nextPosition
          scrollTo(refMap[name], 0, nextPosition, false, `[${name}] sync pane`)
        }
      }
    },
<<<<<<< HEAD
    [diffClampEnabled, refMap, snapThreshold, tabIndex]
=======
    [revealHeaderOnScroll, refMap, snapThreshold]
>>>>>>> 30f79a88
  )

  return scrollHandler
}

type ForwardRefType<T> =
  | ((instance: T | null) => void)
  | MutableRefObject<T | null>
  | null

/**
 * Magic hook that creates a multicast ref. Useful so that we can both capture the ref, and forward it to callers.
 * Accepts a parameter for an outer ref that will also be updated to the same ref
 * @param outerRef the outer ref that needs to be updated
 * @returns an animated ref
 */
export function useSharedAnimatedRef<T extends RefComponent>(
  outerRef: ForwardRefType<T>
) {
  const ref = useAnimatedRef<T>()

  // this executes on every render
  useEffect(() => {
    if (!outerRef) {
      return
    }
    if (typeof outerRef === 'function') {
      outerRef(ref.current)
    } else {
      outerRef.current = ref.current
    }
  })

  return ref
}<|MERGE_RESOLUTION|>--- conflicted
+++ resolved
@@ -461,11 +461,7 @@
         }
       }
     },
-<<<<<<< HEAD
-    [diffClampEnabled, refMap, snapThreshold, tabIndex]
-=======
-    [revealHeaderOnScroll, refMap, snapThreshold]
->>>>>>> 30f79a88
+    [revealHeaderOnScroll, refMap, snapThreshold, tabIndex]
   )
 
   return scrollHandler
